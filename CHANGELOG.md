--- conflicted
+++ resolved
@@ -1,9 +1,6 @@
-<<<<<<< HEAD
 ## 2.0.0
+ * STORM-2346: Files with unapproved licenses: download-rc-directory.sh verify-release-file.sh
  * STORM-2350: Storm-HDFS's listFilesByModificationTime is broken
-=======
-﻿## 2.0.0
- * STORM-2346: Files with unapproved licenses: download-rc-directory.sh verify-release-file.sh
  * STORM-1961: Stream api for storm core use cases
  * STORM-2327: Introduce ConfigurableTopology
  * STORM-2323: Precondition for Leader Nimbus should check all topology blobs and also corresponding dependencies.
@@ -21,7 +18,6 @@
  * STORM-2245: integration-test constant compilation failure
  * STORM-1607: Add MongoMapState for supporting trident's exactly once semantics
  * STORM-2104: More graceful handling of acked/failed tuples after partition reassignment
->>>>>>> ec5c9627
  * STORM-1281: LocalCluster, testing4j and testing.clj to java
  * STORM-2226: Fix kafka spout offset lag ui for kerberized kafka
  * STORM-1276: line for line translation of nimbus to java
