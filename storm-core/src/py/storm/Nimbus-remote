#!/usr/bin/env python
#
# Licensed to the Apache Software Foundation (ASF) under one
# or more contributor license agreements.  See the NOTICE file
# distributed with this work for additional information
# regarding copyright ownership.  The ASF licenses this file
# to you under the Apache License, Version 2.0 (the
# "License"); you may not use this file except in compliance
# with the License.  You may obtain a copy of the License at
#
# http://www.apache.org/licenses/LICENSE-2.0
#
# Unless required by applicable law or agreed to in writing, software
# distributed under the License is distributed on an "AS IS" BASIS,
# WITHOUT WARRANTIES OR CONDITIONS OF ANY KIND, either express or implied.
# See the License for the specific language governing permissions and
# limitations under the License.

#!/usr/bin/env python
#
# Autogenerated by Thrift Compiler (0.9.2)
#
# DO NOT EDIT UNLESS YOU ARE SURE THAT YOU KNOW WHAT YOU ARE DOING
#
#  options string: py:utf8strings
#

import sys
import pprint
from urlparse import urlparse
from thrift.transport import TTransport
from thrift.transport import TSocket
from thrift.transport import TSSLSocket
from thrift.transport import THttpClient
from thrift.protocol import TBinaryProtocol

from storm import Nimbus
from storm.ttypes import *

if len(sys.argv) <= 1 or sys.argv[1] == '--help':
<<<<<<< HEAD
  print('')
  print('Usage: ' + sys.argv[0] + ' [-h host[:port]] [-u url] [-f[ramed]] [-s[sl]] function [arg1 [arg2...]]')
  print('')
  print('Functions:')
  print('  void submitTopology(string name, string uploadedJarLocation, string jsonConf, StormTopology topology)')
  print('  void submitTopologyWithOpts(string name, string uploadedJarLocation, string jsonConf, StormTopology topology, SubmitOptions options)')
  print('  void killTopology(string name)')
  print('  void killTopologyWithOpts(string name, KillOptions options)')
  print('  void activate(string name)')
  print('  void deactivate(string name)')
  print('  void rebalance(string name, RebalanceOptions options)')
  print('  void uploadNewCredentials(string name, Credentials creds)')
  print('  string beginFileUpload()')
  print('  void uploadChunk(string location, string chunk)')
  print('  void finishFileUpload(string location)')
  print('  string beginFileDownload(string file)')
  print('  string downloadChunk(string id)')
  print('  string getNimbusConf()')
  print('  ClusterSummary getClusterInfo()')
  print('  TopologyInfo getTopologyInfo(string id)')
  print('  string getTopologyConf(string id)')
  print('  StormTopology getTopology(string id)')
  print('  StormTopology getUserTopology(string id)')
  print('')
=======
  print ''
  print 'Usage: ' + sys.argv[0] + ' [-h host:port] [-u url] [-f[ramed]] function [arg1 [arg2...]]'
  print ''
  print 'Functions:'
  print '  void submitTopology(string name, string uploadedJarLocation, string jsonConf, StormTopology topology)'
  print '  void submitTopologyWithOpts(string name, string uploadedJarLocation, string jsonConf, StormTopology topology, SubmitOptions options)'
  print '  void killTopology(string name)'
  print '  void killTopologyWithOpts(string name, KillOptions options)'
  print '  void activate(string name)'
  print '  void deactivate(string name)'
  print '  void rebalance(string name, RebalanceOptions options)'
  print '  void uploadNewCredentials(string name, Credentials creds)'
  print '  string beginFileUpload()'
  print '  void uploadChunk(string location, string chunk)'
  print '  void finishFileUpload(string location)'
  print '  string beginFileDownload(string file)'
  print '  string downloadChunk(string id)'
  print '  string getNimbusConf()'
  print '  ClusterSummary getClusterInfo()'
  print '  TopologyInfo getTopologyInfo(string id)'
  print '  TopologyInfo getTopologyInfoWithOpts(string id, GetInfoOptions options)'
  print '  string getTopologyConf(string id)'
  print '  StormTopology getTopology(string id)'
  print '  StormTopology getUserTopology(string id)'
  print ''
>>>>>>> be64b253
  sys.exit(0)

pp = pprint.PrettyPrinter(indent = 2)
host = 'localhost'
port = 9090
uri = ''
framed = False
ssl = False
http = False
argi = 1

if sys.argv[argi] == '-h':
  parts = sys.argv[argi+1].split(':')
  host = parts[0]
  if len(parts) > 1:
    port = int(parts[1])
  argi += 2

if sys.argv[argi] == '-u':
  url = urlparse(sys.argv[argi+1])
  parts = url[1].split(':')
  host = parts[0]
  if len(parts) > 1:
    port = int(parts[1])
  else:
    port = 80
  uri = url[2]
  if url[4]:
    uri += '?%s' % url[4]
  http = True
  argi += 2

if sys.argv[argi] == '-f' or sys.argv[argi] == '-framed':
  framed = True
  argi += 1

if sys.argv[argi] == '-s' or sys.argv[argi] == '-ssl':
  ssl = True
  argi += 1

cmd = sys.argv[argi]
args = sys.argv[argi+1:]

if http:
  transport = THttpClient.THttpClient(host, port, uri)
else:
  socket = TSSLSocket.TSSLSocket(host, port, validate=False) if ssl else TSocket.TSocket(host, port)
  if framed:
    transport = TTransport.TFramedTransport(socket)
  else:
    transport = TTransport.TBufferedTransport(socket)
protocol = TBinaryProtocol.TBinaryProtocol(transport)
client = Nimbus.Client(protocol)
transport.open()

if cmd == 'submitTopology':
  if len(args) != 4:
    print('submitTopology requires 4 args')
    sys.exit(1)
  pp.pprint(client.submitTopology(args[0],args[1],args[2],eval(args[3]),))

elif cmd == 'submitTopologyWithOpts':
  if len(args) != 5:
    print('submitTopologyWithOpts requires 5 args')
    sys.exit(1)
  pp.pprint(client.submitTopologyWithOpts(args[0],args[1],args[2],eval(args[3]),eval(args[4]),))

elif cmd == 'killTopology':
  if len(args) != 1:
    print('killTopology requires 1 args')
    sys.exit(1)
  pp.pprint(client.killTopology(args[0],))

elif cmd == 'killTopologyWithOpts':
  if len(args) != 2:
    print('killTopologyWithOpts requires 2 args')
    sys.exit(1)
  pp.pprint(client.killTopologyWithOpts(args[0],eval(args[1]),))

elif cmd == 'activate':
  if len(args) != 1:
    print('activate requires 1 args')
    sys.exit(1)
  pp.pprint(client.activate(args[0],))

elif cmd == 'deactivate':
  if len(args) != 1:
    print('deactivate requires 1 args')
    sys.exit(1)
  pp.pprint(client.deactivate(args[0],))

elif cmd == 'rebalance':
  if len(args) != 2:
    print('rebalance requires 2 args')
    sys.exit(1)
  pp.pprint(client.rebalance(args[0],eval(args[1]),))

elif cmd == 'uploadNewCredentials':
  if len(args) != 2:
    print('uploadNewCredentials requires 2 args')
    sys.exit(1)
  pp.pprint(client.uploadNewCredentials(args[0],eval(args[1]),))

elif cmd == 'beginFileUpload':
  if len(args) != 0:
    print('beginFileUpload requires 0 args')
    sys.exit(1)
  pp.pprint(client.beginFileUpload())

elif cmd == 'uploadChunk':
  if len(args) != 2:
    print('uploadChunk requires 2 args')
    sys.exit(1)
  pp.pprint(client.uploadChunk(args[0],args[1],))

elif cmd == 'finishFileUpload':
  if len(args) != 1:
    print('finishFileUpload requires 1 args')
    sys.exit(1)
  pp.pprint(client.finishFileUpload(args[0],))

elif cmd == 'beginFileDownload':
  if len(args) != 1:
    print('beginFileDownload requires 1 args')
    sys.exit(1)
  pp.pprint(client.beginFileDownload(args[0],))

elif cmd == 'downloadChunk':
  if len(args) != 1:
    print('downloadChunk requires 1 args')
    sys.exit(1)
  pp.pprint(client.downloadChunk(args[0],))

elif cmd == 'getNimbusConf':
  if len(args) != 0:
    print('getNimbusConf requires 0 args')
    sys.exit(1)
  pp.pprint(client.getNimbusConf())

elif cmd == 'getClusterInfo':
  if len(args) != 0:
    print('getClusterInfo requires 0 args')
    sys.exit(1)
  pp.pprint(client.getClusterInfo())

elif cmd == 'getTopologyInfo':
  if len(args) != 1:
    print('getTopologyInfo requires 1 args')
    sys.exit(1)
  pp.pprint(client.getTopologyInfo(args[0],))

elif cmd == 'getTopologyInfoWithOpts':
  if len(args) != 2:
    print 'getTopologyInfoWithOpts requires 2 args'
    sys.exit(1)
  pp.pprint(client.getTopologyInfoWithOpts(args[0],eval(args[1]),))

elif cmd == 'getTopologyConf':
  if len(args) != 1:
    print('getTopologyConf requires 1 args')
    sys.exit(1)
  pp.pprint(client.getTopologyConf(args[0],))

elif cmd == 'getTopology':
  if len(args) != 1:
    print('getTopology requires 1 args')
    sys.exit(1)
  pp.pprint(client.getTopology(args[0],))

elif cmd == 'getUserTopology':
  if len(args) != 1:
    print('getUserTopology requires 1 args')
    sys.exit(1)
  pp.pprint(client.getUserTopology(args[0],))

else:
  print('Unrecognized method %s' % cmd)
  sys.exit(1)

transport.close()<|MERGE_RESOLUTION|>--- conflicted
+++ resolved
@@ -38,7 +38,6 @@
 from storm.ttypes import *
 
 if len(sys.argv) <= 1 or sys.argv[1] == '--help':
-<<<<<<< HEAD
   print('')
   print('Usage: ' + sys.argv[0] + ' [-h host[:port]] [-u url] [-f[ramed]] [-s[sl]] function [arg1 [arg2...]]')
   print('')
@@ -59,37 +58,11 @@
   print('  string getNimbusConf()')
   print('  ClusterSummary getClusterInfo()')
   print('  TopologyInfo getTopologyInfo(string id)')
+  print('  TopologyInfo getTopologyInfoWithOpts(string id, GetInfoOptions options)')
   print('  string getTopologyConf(string id)')
   print('  StormTopology getTopology(string id)')
   print('  StormTopology getUserTopology(string id)')
   print('')
-=======
-  print ''
-  print 'Usage: ' + sys.argv[0] + ' [-h host:port] [-u url] [-f[ramed]] function [arg1 [arg2...]]'
-  print ''
-  print 'Functions:'
-  print '  void submitTopology(string name, string uploadedJarLocation, string jsonConf, StormTopology topology)'
-  print '  void submitTopologyWithOpts(string name, string uploadedJarLocation, string jsonConf, StormTopology topology, SubmitOptions options)'
-  print '  void killTopology(string name)'
-  print '  void killTopologyWithOpts(string name, KillOptions options)'
-  print '  void activate(string name)'
-  print '  void deactivate(string name)'
-  print '  void rebalance(string name, RebalanceOptions options)'
-  print '  void uploadNewCredentials(string name, Credentials creds)'
-  print '  string beginFileUpload()'
-  print '  void uploadChunk(string location, string chunk)'
-  print '  void finishFileUpload(string location)'
-  print '  string beginFileDownload(string file)'
-  print '  string downloadChunk(string id)'
-  print '  string getNimbusConf()'
-  print '  ClusterSummary getClusterInfo()'
-  print '  TopologyInfo getTopologyInfo(string id)'
-  print '  TopologyInfo getTopologyInfoWithOpts(string id, GetInfoOptions options)'
-  print '  string getTopologyConf(string id)'
-  print '  StormTopology getTopology(string id)'
-  print '  StormTopology getUserTopology(string id)'
-  print ''
->>>>>>> be64b253
   sys.exit(0)
 
 pp = pprint.PrettyPrinter(indent = 2)
@@ -243,7 +216,7 @@
 
 elif cmd == 'getTopologyInfoWithOpts':
   if len(args) != 2:
-    print 'getTopologyInfoWithOpts requires 2 args'
+    print('getTopologyInfoWithOpts requires 2 args')
     sys.exit(1)
   pp.pprint(client.getTopologyInfoWithOpts(args[0],eval(args[1]),))
 
