--- conflicted
+++ resolved
@@ -17,20 +17,14 @@
 (ns org.apache.storm.testing
   (:require [org.apache.storm.daemon
              [nimbus :as nimbus]
-             [local-executor :as local-executor]
              [local-supervisor :as local-supervisor]
              [common :as common]])
   (:import [org.apache.commons.io FileUtils]
            [org.apache.storm.utils]
            [org.apache.storm.zookeeper Zookeeper]
            [org.apache.storm ProcessSimulator]
-<<<<<<< HEAD
-           [org.apache.storm.daemon.supervisor Supervisor StandaloneSupervisor SupervisorUtils]
+           [org.apache.storm.daemon.supervisor Supervisor StandaloneSupervisor SupervisorUtils ReadClusterState]
            [org.apache.storm.executor Executor LocalExecutor]
-=======
-           [org.apache.storm.daemon.supervisor Supervisor StandaloneSupervisor SupervisorUtils ReadClusterState]
-           [org.apache.storm.executor Executor]
->>>>>>> 99a11cb2
            [java.util.concurrent.atomic AtomicBoolean])
   (:import [java.io File])
   (:import [java.util HashMap ArrayList])
@@ -678,14 +672,7 @@
          ;; of tuple emission (and not on a separate thread later) for
          ;; topologies to be tracked correctly. This is because "transferred" *must*
          ;; be incremented before "processing".
-         local-executor/local-transfer-executor-tuple
-         (let [old# local-executor/local-transfer-executor-tuple]
-           (fn [& args#]
-             (let [transferrer# (apply old# args#)]
-               (fn [& args2#]
-                 ;; (log-message "Transferring: " args2#)
-                 (increment-global! id# "transferred" 1)
-                 (apply transferrer# args2#)))))]
+         ]
           (with-simulated-time-local-cluster [~cluster-sym ~@cluster-args]
                               (let [~cluster-sym (assoc-track-id ~cluster-sym id#)]
                                 ~@body)))
