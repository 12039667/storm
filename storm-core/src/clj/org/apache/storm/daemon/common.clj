--- conflicted
+++ resolved
@@ -26,14 +26,9 @@
   (:import [org.apache.storm.metric SystemBolt])
   (:import [org.apache.storm.metric EventLoggerBolt])
   (:import [org.apache.storm.security.auth IAuthorizer])
-<<<<<<< HEAD
-  (:import [java.io InterruptedIOException])
-  (:require [clojure.set :as set])
-=======
   (:import [java.io InterruptedIOException]
            [org.json.simple JSONValue])
-  (:require [clojure.set :as set])  
->>>>>>> 12ceb097
+  (:require [clojure.set :as set])
   (:require [org.apache.storm.daemon.acker :as acker])
   (:require [org.apache.storm.thrift :as thrift])
   (:require [metrics.core  :refer [default-registry]]))
@@ -149,8 +144,8 @@
 
 (defn component-conf [component]
   (->> component
-       .get_common
-       .get_json_conf
+      .get_common
+      .get_json_conf
        (#(if % (JSONValue/parse %)))
        clojurify-structure))
 
