;; Licensed to the Apache Software Foundation (ASF) under one
;; or more contributor license agreements.  See the NOTICE file
;; distributed with this work for additional information
;; regarding copyright ownership.  The ASF licenses this file
;; to you under the Apache License, Version 2.0 (the
;; "License"); you may not use this file except in compliance
;; with the License.  You may obtain a copy of the License at
;;
;; http://www.apache.org/licenses/LICENSE-2.0
;;
;; Unless required by applicable law or agreed to in writing, software
;; distributed under the License is distributed on an "AS IS" BASIS,
;; WITHOUT WARRANTIES OR CONDITIONS OF ANY KIND, either express or implied.
;; See the License for the specific language governing permissions and
;; limitations under the License.

(ns backtype.storm.ui.core
  (:use compojure.core)
  (:use ring.middleware.reload)
  (:use [hiccup core page-helpers])
  (:use [backtype.storm config util log])
  (:use [backtype.storm.ui helpers])
  (:use [backtype.storm.daemon [common :only [ACKER-COMPONENT-ID ACKER-INIT-STREAM-ID ACKER-ACK-STREAM-ID
                                              ACKER-FAIL-STREAM-ID system-id? mk-authorization-handler]]])
<<<<<<< HEAD
  (:use [ring.adapter.jetty :only [run-jetty]])
  (:use [ring.middleware.anti-forgery])
=======
>>>>>>> f8cb7b59
  (:use [clojure.string :only [blank? lower-case trim]])
  (:import [backtype.storm.utils Utils])
  (:import [backtype.storm.generated ExecutorSpecificStats
            ExecutorStats ExecutorSummary TopologyInfo SpoutStats BoltStats
            ErrorInfo ClusterSummary SupervisorSummary TopologySummary
            Nimbus$Client StormTopology GlobalStreamId RebalanceOptions
            KillOptions])
  (:import [backtype.storm.security.auth AuthUtils ReqContext])
  (:import [backtype.storm.generated AuthorizationException])
  (:import [backtype.storm.security.auth AuthUtils])
  (:import [java.io File])
  (:require [compojure.route :as route]
            [compojure.handler :as handler]
            [ring.util.response :as resp]
            [backtype.storm [thrift :as thrift]])
  (:import [org.apache.commons.lang StringEscapeUtils])
  (:gen-class))

(def ^:dynamic *STORM-CONF* (read-storm-config))
(def ^:dynamic *UI-ACL-HANDLER* (mk-authorization-handler (*STORM-CONF* NIMBUS-AUTHORIZER) *STORM-CONF*))

(def http-creds-handler (AuthUtils/GetUiHttpCredentialsPlugin *STORM-CONF*))

(defmacro with-nimbus
  [nimbus-sym & body]
  `(thrift/with-nimbus-connection
     [~nimbus-sym (*STORM-CONF* NIMBUS-HOST) (*STORM-CONF* NIMBUS-THRIFT-PORT)]
     ~@body))

(defn assert-authorized-user
  ([servlet-request op]
    (assert-authorized-user servlet-request op nil))
  ([servlet-request op topology-conf]
     (if http-creds-handler (.populateContext http-creds-handler (ReqContext/context) servlet-request))
     (if *UI-ACL-HANDLER*
       (let [context (ReqContext/context)]
         (if-not (.permit *UI-ACL-HANDLER* context op topology-conf)
           (let [principal (.principal context)
                 user (if principal (.getName principal) "unknown")]
             (throw (AuthorizationException.
                     (str "UI request '" op "' for '"
                          user "' user is not authorized")))))))))

(defn get-filled-stats
  [summs]
  (->> summs
       (map #(.get_stats ^ExecutorSummary %))
       (filter not-nil?)))

(defn read-storm-version
  "Returns a string containing the Storm version or 'Unknown'."
  []
  (let [storm-home (System/getProperty "storm.home")
        release-path (format "%s/RELEASE" storm-home)
        release-file (File. release-path)]
    (if (and (.exists release-file) (.isFile release-file))
      (trim (slurp release-path))
      "Unknown")))

(defn component-type
  "Returns the component type (either :bolt or :spout) for a given
  topology and component id. Returns nil if not found."
  [^StormTopology topology id]
  (let [bolts (.get_bolts topology)
        spouts (.get_spouts topology)]
    (cond
      (.containsKey bolts id) :bolt
      (.containsKey spouts id) :spout)))

(defn executor-summary-type
  [topology ^ExecutorSummary s]
  (component-type topology (.get_component_id s)))

(defn add-pairs
  ([] [0 0])
  ([[a1 a2] [b1 b2]]
   [(+ a1 b1) (+ a2 b2)]))

(defn expand-averages
  [avg counts]
  (let [avg (clojurify-structure avg)
        counts (clojurify-structure counts)]
    (into {}
          (for [[slice streams] counts]
            [slice
             (into {}
                   (for [[stream c] streams]
                     [stream
                      [(* c (get-in avg [slice stream]))
                       c]]
                     ))]))))

(defn expand-averages-seq
  [average-seq counts-seq]
  (->> (map vector average-seq counts-seq)
       (map #(apply expand-averages %))
       (apply merge-with (fn [s1 s2] (merge-with add-pairs s1 s2)))))

(defn- val-avg
  [[t c]]
  (if (= t 0) 0
    (double (/ t c))))

(defn aggregate-averages
  [average-seq counts-seq]
  (->> (expand-averages-seq average-seq counts-seq)
       (map-val
         (fn [s]
           (map-val val-avg s)))))

(defn aggregate-counts
  [counts-seq]
  (->> counts-seq
       (map clojurify-structure)
       (apply merge-with
              (fn [s1 s2]
                (merge-with + s1 s2)))))

(defn aggregate-avg-streams
  [avg counts]
  (let [expanded (expand-averages avg counts)]
    (->> expanded
         (map-val #(reduce add-pairs (vals %)))
         (map-val val-avg))))

(defn aggregate-count-streams
  [stats]
  (->> stats
       (map-val #(reduce + (vals %)))))

(defn aggregate-common-stats
  [stats-seq]
  {:emitted (aggregate-counts (map #(.get_emitted ^ExecutorStats %) stats-seq))
   :transferred (aggregate-counts (map #(.get_transferred ^ExecutorStats %) stats-seq))})

(defn mk-include-sys-fn
  [include-sys?]
  (if include-sys?
    (fn [_] true)
    (fn [stream] (and (string? stream) (not (system-id? stream))))))

(defn is-ack-stream
  [stream]
  (let [acker-streams
        [ACKER-INIT-STREAM-ID
         ACKER-ACK-STREAM-ID
         ACKER-FAIL-STREAM-ID]]
    (every? #(not= %1 stream) acker-streams)))

(defn pre-process
  [stream-summary include-sys?]
  (let [filter-fn (mk-include-sys-fn include-sys?)
        emitted (:emitted stream-summary)
        emitted (into {} (for [[window stat] emitted]
                           {window (filter-key filter-fn stat)}))
        transferred (:transferred stream-summary)
        transferred (into {} (for [[window stat] transferred]
                               {window (filter-key filter-fn stat)}))
        stream-summary (-> stream-summary (dissoc :emitted) (assoc :emitted emitted))
        stream-summary (-> stream-summary (dissoc :transferred) (assoc :transferred transferred))]
    stream-summary))

(defn aggregate-bolt-stats
  [stats-seq include-sys?]
  (let [stats-seq (collectify stats-seq)]
    (merge (pre-process (aggregate-common-stats stats-seq) include-sys?)
           {:acked
            (aggregate-counts (map #(.. ^ExecutorStats % get_specific get_bolt get_acked)
                                   stats-seq))
            :failed
            (aggregate-counts (map #(.. ^ExecutorStats % get_specific get_bolt get_failed)
                                   stats-seq))
            :executed
            (aggregate-counts (map #(.. ^ExecutorStats % get_specific get_bolt get_executed)
                                   stats-seq))
            :process-latencies
            (aggregate-averages (map #(.. ^ExecutorStats % get_specific get_bolt get_process_ms_avg)
                                     stats-seq)
                                (map #(.. ^ExecutorStats % get_specific get_bolt get_acked)
                                     stats-seq))
            :execute-latencies
            (aggregate-averages (map #(.. ^ExecutorStats % get_specific get_bolt get_execute_ms_avg)
                                     stats-seq)
                                (map #(.. ^ExecutorStats % get_specific get_bolt get_executed)
                                     stats-seq))})))

(defn aggregate-spout-stats
  [stats-seq include-sys?]
  (let [stats-seq (collectify stats-seq)]
    (merge (pre-process (aggregate-common-stats stats-seq) include-sys?)
           {:acked
            (aggregate-counts (map #(.. ^ExecutorStats % get_specific get_spout get_acked)
                                   stats-seq))
            :failed
            (aggregate-counts (map #(.. ^ExecutorStats % get_specific get_spout get_failed)
                                   stats-seq))
            :complete-latencies
            (aggregate-averages (map #(.. ^ExecutorStats % get_specific get_spout get_complete_ms_avg)
                                     stats-seq)
                                (map #(.. ^ExecutorStats % get_specific get_spout get_acked)
                                     stats-seq))})))

(defn aggregate-bolt-streams
  [stats]
  {:acked (aggregate-count-streams (:acked stats))
   :failed (aggregate-count-streams (:failed stats))
   :emitted (aggregate-count-streams (:emitted stats))
   :transferred (aggregate-count-streams (:transferred stats))
   :process-latencies (aggregate-avg-streams (:process-latencies stats)
                                             (:acked stats))
   :executed (aggregate-count-streams (:executed stats))
   :execute-latencies (aggregate-avg-streams (:execute-latencies stats)
                                             (:executed stats))})

(defn aggregate-spout-streams
  [stats]
  {:acked (aggregate-count-streams (:acked stats))
   :failed (aggregate-count-streams (:failed stats))
   :emitted (aggregate-count-streams (:emitted stats))
   :transferred (aggregate-count-streams (:transferred stats))
   :complete-latencies (aggregate-avg-streams (:complete-latencies stats)
                                              (:acked stats))})

(defn spout-summary?
  [topology s]
  (= :spout (executor-summary-type topology s)))

(defn bolt-summary?
  [topology s]
  (= :bolt (executor-summary-type topology s)))

(defn group-by-comp
  [summs]
  (let [ret (group-by #(.get_component_id ^ExecutorSummary %) summs)]
    (into (sorted-map) ret )))

(defn error-subset
  [error-str]
  (apply str (take 200 error-str)))

(defn most-recent-error
  [errors-list]
  (let [error (->> errors-list
                   (sort-by #(.get_error_time_secs ^ErrorInfo %))
                   reverse
                   first)]
     error))

(defn component-task-summs
  [^TopologyInfo summ topology id]
  (let [spout-summs (filter (partial spout-summary? topology) (.get_executors summ))
        bolt-summs (filter (partial bolt-summary? topology) (.get_executors summ))
        spout-comp-summs (group-by-comp spout-summs)
        bolt-comp-summs (group-by-comp bolt-summs)
        ret (if (contains? spout-comp-summs id)
              (spout-comp-summs id)
              (bolt-comp-summs id))]
    (sort-by #(-> ^ExecutorSummary % .get_executor_info .get_task_start) ret)))

(defn worker-log-link [host port topology-id]
  (let [fname (logs-filename topology-id port)]
    (url-format (str "http://%s:%s/log?file=%s")
          host (*STORM-CONF* LOGVIEWER-PORT) fname)))

(defn compute-executor-capacity
  [^ExecutorSummary e]
  (let [stats (.get_stats e)
        stats (if stats
                (-> stats
                    (aggregate-bolt-stats true)
                    (aggregate-bolt-streams)
                    swap-map-order
                    (get "600")))
        uptime (nil-to-zero (.get_uptime_secs e))
        window (if (< uptime 600) uptime 600)
        executed (-> stats :executed nil-to-zero)
        latency (-> stats :execute-latencies nil-to-zero)]
    (if (> window 0)
      (div (* executed latency) (* 1000 window)))))

(defn compute-bolt-capacity
  [executors]
  (->> executors
       (map compute-executor-capacity)
       (map nil-to-zero)
       (apply max)))

(defn get-error-time
  [error]
  (if error
    (time-delta (.get_error_time_secs ^ErrorInfo error))))

(defn get-error-data
  [error]
  (if error
    (error-subset (.get_error ^ErrorInfo error))
    ""))

(defn get-error-port
  [error error-host top-id]
  (if error
    (.get_port ^ErrorInfo error)
    ""))

(defn get-error-host
  [error]
  (if error
    (.get_host ^ErrorInfo error)
    ""))

(defn spout-streams-stats
  [summs include-sys?]
  (let [stats-seq (get-filled-stats summs)]
    (aggregate-spout-streams
      (aggregate-spout-stats
        stats-seq include-sys?))))

(defn bolt-streams-stats
  [summs include-sys?]
  (let [stats-seq (get-filled-stats summs)]
    (aggregate-bolt-streams
      (aggregate-bolt-stats
        stats-seq include-sys?))))

(defn total-aggregate-stats
  [spout-summs bolt-summs include-sys?]
  (let [spout-stats (get-filled-stats spout-summs)
        bolt-stats (get-filled-stats bolt-summs)
        agg-spout-stats (-> spout-stats
                            (aggregate-spout-stats include-sys?)
                            aggregate-spout-streams)
        agg-bolt-stats (-> bolt-stats
                           (aggregate-bolt-stats include-sys?)
                           aggregate-bolt-streams)]
    (merge-with
      (fn [s1 s2]
        (merge-with + s1 s2))
      (select-keys
        agg-bolt-stats
        [:emitted :transferred :acked :failed :complete-latencies])
      (select-keys
        agg-spout-stats
        [:emitted :transferred :acked :failed :complete-latencies]))))

(defn stats-times
  [stats-map]
  (sort-by #(Integer/parseInt %)
           (-> stats-map
               clojurify-structure
               (dissoc ":all-time")
               keys)))

(defn window-hint
  [window]
  (if (= window ":all-time")
    "All time"
    (pretty-uptime-sec window)))

(defn topology-action-button
  [id name action command is-wait default-wait enabled]
  [:input {:type "button"
           :value action
           (if enabled :enabled :disabled) ""
           :onclick (str "confirmAction('"
                         (StringEscapeUtils/escapeJavaScript id) "', '"
                         (StringEscapeUtils/escapeJavaScript name) "', '"
                         command "', " is-wait ", " default-wait ")")}])

(defn sanitize-stream-name
  [name]
  (let [sym-regex #"(?![A-Za-z_\-:\.])."]
    (str
     (if (re-find #"^[A-Za-z]" name)
       (clojure.string/replace name sym-regex "_")
       (clojure.string/replace (str \s name) sym-regex "_"))
     (hash name))))

(defn sanitize-transferred
  [transferred]
  (into {}
        (for [[time, stream-map] transferred]
          [time, (into {}
                       (for [[stream, trans] stream-map]
                         [(sanitize-stream-name stream), trans]))])))

(defn visualization-data
  [spout-bolt spout-comp-summs bolt-comp-summs window storm-id]
  (let [components (for [[id spec] spout-bolt]
            [id
             (let [inputs (.get_inputs (.get_common spec))
                   bolt-summs (get bolt-comp-summs id)
                   spout-summs (get spout-comp-summs id)
                   bolt-cap (if bolt-summs
                              (compute-bolt-capacity bolt-summs)
                              0)]
               {:type (if bolt-summs "bolt" "spout")
                :capacity bolt-cap
                :latency (if bolt-summs
                           (get-in
                             (bolt-streams-stats bolt-summs true)
                             [:process-latencies window])
                           (get-in
                             (spout-streams-stats spout-summs true)
                             [:complete-latencies window]))
                :transferred (or
                               (get-in
                                 (spout-streams-stats spout-summs true)
                                 [:transferred window])
                               (get-in
                                 (bolt-streams-stats bolt-summs true)
                                 [:transferred window]))
                :stats (let [mapfn (fn [dat]
                                     (map (fn [^ExecutorSummary summ]
                                            {:host (.get_host summ)
                                             :port (.get_port summ)
                                             :uptime_secs (.get_uptime_secs summ)
                                             :transferred (if-let [stats (.get_stats summ)]
                                                            (sanitize-transferred (.get_transferred stats)))})
                                          dat))]
                         (if bolt-summs
                           (mapfn bolt-summs)
                           (mapfn spout-summs)))
                :link (url-format "/component.html?id=%s&topology_id=%s" id storm-id)
                :inputs (for [[global-stream-id group] inputs]
                          {:component (.get_componentId global-stream-id)
                           :stream (.get_streamId global-stream-id)
                           :sani-stream (sanitize-stream-name (.get_streamId global-stream-id))
                           :grouping (clojure.core/name (thrift/grouping-type group))})})])]
    (into {} (doall components))))

(defn stream-boxes [datmap]
  (let [filter-fn (mk-include-sys-fn true)
        streams
        (vec (doall (distinct
                     (apply concat
                            (for [[k v] datmap]
                              (for [m (get v :inputs)]
                                {:stream (get m :stream)
                                 :sani-stream (get m :sani-stream)
                                 :checked (is-ack-stream (get m :stream))}))))))]
    (map (fn [row]
           {:row row}) (partition 4 4 nil streams))))

(defn mk-visualization-data
  [id window include-sys?]
  (with-nimbus
    nimbus
    (let [window (if window window ":all-time")
          topology (.getTopology ^Nimbus$Client nimbus id)
          spouts (.get_spouts topology)
          bolts (.get_bolts topology)
          summ (.getTopologyInfo ^Nimbus$Client nimbus id)
          execs (.get_executors summ)
          spout-summs (filter (partial spout-summary? topology) execs)
          bolt-summs (filter (partial bolt-summary? topology) execs)
          spout-comp-summs (group-by-comp spout-summs)
          bolt-comp-summs (group-by-comp bolt-summs)
          bolt-comp-summs (filter-key (mk-include-sys-fn include-sys?)
                                      bolt-comp-summs)
          topology-conf (from-json
                          (.getTopologyConf ^Nimbus$Client nimbus id))]
      (visualization-data
       (merge (hashmap-to-persistent spouts)
              (hashmap-to-persistent bolts))
       spout-comp-summs bolt-comp-summs window id))))

(defn cluster-configuration []
  (with-nimbus nimbus
    (.getNimbusConf ^Nimbus$Client nimbus)))

(defn cluster-summary
  ([user]
     (with-nimbus nimbus
        (cluster-summary (.getClusterInfo ^Nimbus$Client nimbus) user)))
  ([^ClusterSummary summ user]
     (let [sups (.get_supervisors summ)
        used-slots (reduce + (map #(.get_num_used_workers ^SupervisorSummary %) sups))
        total-slots (reduce + (map #(.get_num_workers ^SupervisorSummary %) sups))
        free-slots (- total-slots used-slots)
        total-tasks (->> (.get_topologies summ)
                         (map #(.get_num_tasks ^TopologySummary %))
                         (reduce +))
        total-executors (->> (.get_topologies summ)
                             (map #(.get_num_executors ^TopologySummary %))
                             (reduce +))]
       {"user" user
        "stormVersion" (read-storm-version)
        "nimbusUptime" (pretty-uptime-sec (.get_nimbus_uptime_secs summ))
        "supervisors" (count sups)
        "slotsTotal" total-slots
        "slotsUsed"  used-slots
        "slotsFree" free-slots
        "executorsTotal" total-executors
        "tasksTotal" total-tasks })))

(defn supervisor-summary
  ([]
   (with-nimbus nimbus
                (supervisor-summary
                  (.get_supervisors (.getClusterInfo ^Nimbus$Client nimbus)))))
  ([summs]
   {"supervisors"
    (for [^SupervisorSummary s summs]
      {"id" (.get_supervisor_id s)
       "host" (.get_host s)
       "uptime" (pretty-uptime-sec (.get_uptime_secs s))
       "slotsTotal" (.get_num_workers s)
       "slotsUsed" (.get_num_used_workers s)})}))

(defn all-topologies-summary
  ([]
   (with-nimbus
     nimbus
     (all-topologies-summary
       (.get_topologies (.getClusterInfo ^Nimbus$Client nimbus)))))
  ([summs]
   {"topologies"
    (for [^TopologySummary t summs]
      {"id" (.get_id t)
       "owner" (.get_owner t)
       "name" (.get_name t)
       "status" (.get_status t)
       "uptime" (pretty-uptime-sec (.get_uptime_secs t))
       "tasksTotal" (.get_num_tasks t)
       "workersTotal" (.get_num_workers t)
       "executorsTotal" (.get_num_executors t)
       "schedulerInfo" (.get_sched_status t)})}))

(defn topology-stats [id window stats]
  (let [times (stats-times (:emitted stats))
        display-map (into {} (for [t times] [t pretty-uptime-sec]))
        display-map (assoc display-map ":all-time" (fn [_] "All time"))]
    (for [k (concat times [":all-time"])
          :let [disp ((display-map k) k)]]
      {"windowPretty" disp
       "window" k
       "emitted" (get-in stats [:emitted k])
       "transferred" (get-in stats [:transferred k])
       "completeLatency" (float-str (get-in stats [:complete-latencies k]))
       "acked" (get-in stats [:acked k])
       "failed" (get-in stats [:failed k])})))

(defn spout-comp [top-id summ-map errors window include-sys?]
  (for [[id summs] summ-map
        :let [stats-seq (get-filled-stats summs)
              stats (aggregate-spout-streams
                     (aggregate-spout-stats
                      stats-seq include-sys?))
              last-error (most-recent-error (get errors id))
              error-host (get-error-host last-error)
              error-port (get-error-port last-error error-host top-id)]]
    {"spoutId" id
     "executors" (count summs)
     "tasks" (sum-tasks summs)
     "emitted" (get-in stats [:emitted window])
     "transferred" (get-in stats [:transferred window])
     "completeLatency" (float-str (get-in stats [:complete-latencies window]))
     "acked" (get-in stats [:acked window])
     "failed" (get-in stats [:failed window])
     "errorHost" error-host
     "errorPort" error-port
     "errorWorkerLogLink" (worker-log-link error-host error-port top-id)
     "errorLapsedSecs" (get-error-time last-error)
     "lastError" (get-error-data last-error)}))

(defn bolt-comp [top-id summ-map errors window include-sys?]
  (for [[id summs] summ-map
        :let [stats-seq (get-filled-stats summs)
              stats (aggregate-bolt-streams
                     (aggregate-bolt-stats
                      stats-seq include-sys?))
              last-error (most-recent-error (get errors id))
              error-host (get-error-host last-error)
              error-port (get-error-port last-error error-host top-id)]]
    {"boltId" id
     "executors" (count summs)
     "tasks" (sum-tasks summs)
     "emitted" (get-in stats [:emitted window])
     "transferred" (get-in stats [:transferred window])
     "capacity" (float-str (nil-to-zero (compute-bolt-capacity summs)))
     "executeLatency" (float-str (get-in stats [:execute-latencies window]))
     "executed" (get-in stats [:executed window])
     "processLatency" (float-str (get-in stats [:process-latencies window]))
     "acked" (get-in stats [:acked window])
     "failed" (get-in stats [:failed window])
     "errorHost" error-host
     "errorPort" error-port
     "errorWorkerLogLink" (worker-log-link error-host error-port top-id)
     "errorLapsedSecs" (get-error-time last-error)
     "lastError" (get-error-data last-error)}))

(defn topology-summary [^TopologyInfo summ]
  (let [executors (.get_executors summ)
        workers (set (for [^ExecutorSummary e executors]
                       [(.get_host e) (.get_port e)]))]
      {"id" (.get_id summ)
       "owner" (.get_owner summ)
       "name" (.get_name summ)
       "status" (.get_status summ)
       "uptime" (pretty-uptime-sec (.get_uptime_secs summ))
       "tasksTotal" (sum-tasks executors)
       "workersTotal" (count workers)
       "executorsTotal" (count executors)
       "schedulerInfo" (.get_sched_status summ)}))

(defn spout-summary-json [topology-id id stats window]
  (let [times (stats-times (:emitted stats))
        display-map (into {} (for [t times] [t pretty-uptime-sec]))
        display-map (assoc display-map ":all-time" (fn [_] "All time"))]
     (for [k (concat times [":all-time"])
           :let [disp ((display-map k) k)]]
       {"windowPretty" disp
        "window" k
        "emitted" (get-in stats [:emitted k])
        "transferred" (get-in stats [:transferred k])
        "completeLatency" (float-str (get-in stats [:complete-latencies k]))
        "acked" (get-in stats [:acked k])
        "failed" (get-in stats [:failed k])})))

(defn topology-page [id window include-sys? user]
  (with-nimbus nimbus
    (let [window (if window window ":all-time")
          window-hint (window-hint window)
          summ (.getTopologyInfo ^Nimbus$Client nimbus id)
          topology (.getTopology ^Nimbus$Client nimbus id)
          topology-conf (from-json (.getTopologyConf ^Nimbus$Client nimbus id))
          spout-summs (filter (partial spout-summary? topology) (.get_executors summ))
          bolt-summs (filter (partial bolt-summary? topology) (.get_executors summ))
          spout-comp-summs (group-by-comp spout-summs)
          bolt-comp-summs (group-by-comp bolt-summs)
          bolt-comp-summs (filter-key (mk-include-sys-fn include-sys?) bolt-comp-summs)
          name (.get_name summ)
          status (.get_status summ)
          msg-timeout (topology-conf TOPOLOGY-MESSAGE-TIMEOUT-SECS)
          spouts (.get_spouts topology)
          bolts (.get_bolts topology)
          visualizer-data (visualization-data (merge (hashmap-to-persistent spouts)
                                                     (hashmap-to-persistent bolts))
                                              spout-comp-summs
                                              bolt-comp-summs
                                              window
                                              id)]
      (merge
       (topology-summary summ)
       {"user" user
        "window" window
        "windowHint" window-hint
        "msgTimeout" msg-timeout
        "topologyStats" (topology-stats id window (total-aggregate-stats spout-summs bolt-summs include-sys?))
        "spouts" (spout-comp id spout-comp-summs (.get_errors summ) window include-sys?)
        "bolts" (bolt-comp id bolt-comp-summs (.get_errors summ) window include-sys?)
        "configuration" topology-conf
        "visualizationTable" (stream-boxes visualizer-data)
        "antiForgeryToken" *anti-forgery-token*}))))

(defn spout-output-stats
  [stream-summary window]
  (let [stream-summary (map-val swap-map-order (swap-map-order stream-summary))]
    (for [[s stats] (stream-summary window)]
      {"stream" s
       "emitted" (nil-to-zero (:emitted stats))
       "transferred" (nil-to-zero (:transferred stats))
       "completeLatency" (float-str (:complete-latencies stats))
       "acked" (nil-to-zero (:acked stats))
       "failed" (nil-to-zero (:failed stats))})))

(defn spout-executor-stats
  [topology-id executors window include-sys?]
  (for [^ExecutorSummary e executors
        :let [stats (.get_stats e)
              stats (if stats
                      (-> stats
                          (aggregate-spout-stats include-sys?)
                          aggregate-spout-streams
                          swap-map-order
                          (get window)))]]
    {"id" (pretty-executor-info (.get_executor_info e))
     "uptime" (pretty-uptime-sec (.get_uptime_secs e))
     "host" (.get_host e)
     "port" (.get_port e)
     "emitted" (nil-to-zero (:emitted stats))
     "transferred" (nil-to-zero (:transferred stats))
     "completeLatency" (float-str (:complete-latencies stats))
     "acked" (nil-to-zero (:acked stats))
     "failed" (nil-to-zero (:failed stats))
     "workerLogLink" (worker-log-link (.get_host e) (.get_port e) topology-id)}))

(defn component-errors
  [errors-list topology-id]
  (let [errors (->> errors-list
                    (sort-by #(.get_error_time_secs ^ErrorInfo %))
                    reverse)]
    {"componentErrors"
     (for [^ErrorInfo e errors]
       {"time" (* 1000 (long (.get_error_time_secs e)))
        "errorHost" (.get_host e)
        "errorPort"  (.get_port e)
        "errorWorkerLogLink"  (worker-log-link (.get_host e) (.get_port e) topology-id)
        "errorLapsedSecs" (get-error-time e)
        "error" (.get_error e)})}))

(defn spout-stats
  [window ^TopologyInfo topology-info component executors include-sys?]
  (let [window-hint (str " (" (window-hint window) ")")
        stats (get-filled-stats executors)
        stream-summary (-> stats (aggregate-spout-stats include-sys?))
        summary (-> stream-summary aggregate-spout-streams)]
    {"spoutSummary" (spout-summary-json
                      (.get_id topology-info) component summary window)
     "outputStats" (spout-output-stats stream-summary window)
     "executorStats" (spout-executor-stats (.get_id topology-info)
                                           executors window include-sys?)}))

(defn bolt-summary
  [topology-id id stats window]
  (let [times (stats-times (:emitted stats))
        display-map (into {} (for [t times] [t pretty-uptime-sec]))
        display-map (assoc display-map ":all-time" (fn [_] "All time"))]
    (for [k (concat times [":all-time"])
          :let [disp ((display-map k) k)]]
      {"window" k
       "windowPretty" disp
       "emitted" (get-in stats [:emitted k])
       "transferred" (get-in stats [:transferred k])
       "executeLatency" (float-str (get-in stats [:execute-latencies k]))
       "executed" (get-in stats [:executed k])
       "processLatency" (float-str (get-in stats [:process-latencies k]))
       "acked" (get-in stats [:acked k])
       "failed" (get-in stats [:failed k])})))

(defn bolt-output-stats
  [stream-summary window]
  (let [stream-summary (-> stream-summary
                           swap-map-order
                           (get window)
                           (select-keys [:emitted :transferred])
                           swap-map-order)]
    (for [[s stats] stream-summary]
      {"stream" s
        "emitted" (nil-to-zero (:emitted stats))
        "transferred" (nil-to-zero (:transferred stats))})))

(defn bolt-input-stats
  [stream-summary window]
  (let [stream-summary
        (-> stream-summary
            swap-map-order
            (get window)
            (select-keys [:acked :failed :process-latencies
                          :executed :execute-latencies])
            swap-map-order)]
    (for [[^GlobalStreamId s stats] stream-summary]
      {"component" (.get_componentId s)
       "stream" (.get_streamId s)
       "executeLatency" (float-str (:execute-latencies stats))
       "processLatency" (float-str (:execute-latencies stats))
       "executed" (nil-to-zero (:executed stats))
       "acked" (nil-to-zero (:acked stats))
       "failed" (nil-to-zero (:failed stats))})))

(defn bolt-executor-stats
  [topology-id executors window include-sys?]
  (for [^ExecutorSummary e executors
        :let [stats (.get_stats e)
              stats (if stats
                      (-> stats
                          (aggregate-bolt-stats include-sys?)
                          (aggregate-bolt-streams)
                          swap-map-order
                          (get window)))]]
    {"id" (pretty-executor-info (.get_executor_info e))
     "uptime" (pretty-uptime-sec (.get_uptime_secs e))
     "host" (.get_host e)
     "port" (.get_port e)
     "emitted" (nil-to-zero (:emitted stats))
     "transferred" (nil-to-zero (:transferred stats))
     "capacity" (float-str (nil-to-zero (compute-executor-capacity e)))
     "executeLatency" (float-str (:execute-latencies stats))
     "executed" (nil-to-zero (:executed stats))
     "processLatency" (float-str (:process-latencies stats))
     "acked" (nil-to-zero (:acked stats))
     "failed" (nil-to-zero (:failed stats))
     "workerLogLink" (worker-log-link (.get_host e) (.get_port e) topology-id)}))

(defn bolt-stats
  [window ^TopologyInfo topology-info component executors include-sys?]
  (let [window-hint (str " (" (window-hint window) ")")
        stats (get-filled-stats executors)
        stream-summary (-> stats (aggregate-bolt-stats include-sys?))
        summary (-> stream-summary aggregate-bolt-streams)]
    {"boltStats" (bolt-summary (.get_id topology-info) component summary window)
     "inputStats" (bolt-input-stats stream-summary window)
     "outputStats" (bolt-output-stats stream-summary window)
     "executorStats" (bolt-executor-stats
                       (.get_id topology-info) executors window include-sys?)}))

(defn component-page
  [topology-id component window include-sys? user]
  (with-nimbus nimbus
    (let [window (if window window ":all-time")
          summ (.getTopologyInfo ^Nimbus$Client nimbus topology-id)
          topology (.getTopology ^Nimbus$Client nimbus topology-id)
          topology-conf (from-json (.getTopologyConf ^Nimbus$Client nimbus topology-id))
          type (component-type topology component)
          summs (component-task-summs summ topology component)
          spec (cond (= type :spout) (spout-stats window summ component summs include-sys?)
                     (= type :bolt) (bolt-stats window summ component summs include-sys?))
          errors (component-errors (get (.get_errors summ) component) topology-id)]
      (merge
        {"user" user
         "id" component
         "name" (.get_name summ)
         "executors" (count summs)
         "tasks" (sum-tasks summs)
         "topologyId" topology-id
         "window" window
         "componentType" (name type)
         "windowHint" (window-hint window)}
       spec errors))))

(defn topology-config [topology-id]
  (with-nimbus nimbus
     (from-json (.getTopologyConf ^Nimbus$Client nimbus topology-id))))

(defn check-include-sys?
  [sys?]
  (if (or (nil? sys?) (= "false" sys?)) false true))

(defn wrap-json-in-callback [callback response]
  (str callback "(" response ");"))

(defnk json-response
  [data callback :serialize-fn to-json :status 200]
     {:status status
      :headers (if (not-nil? callback) {"Content-Type" "application/javascript"}
                {"Content-Type" "application/json"})
      :body (if (not-nil? callback)
              (wrap-json-in-callback callback (serialize-fn data))
              (serialize-fn data))})

(def http-creds-handler (AuthUtils/GetUiHttpCredentialsPlugin *STORM-CONF*))

(defroutes main-routes
  (GET "/api/v1/cluster/configuration" [& m]
       (json-response (cluster-configuration)
                      (:callback m) :serialize-fn identity))
  (GET "/api/v1/cluster/summary" [:as {:keys [cookies servlet-request]} & m]
       (let [user (.getUserName http-creds-handler servlet-request)]
         (assert-authorized-user servlet-request "getClusterInfo")
         (json-response (cluster-summary user) (:callback m))))
  (GET "/api/v1/supervisor/summary" [:as {:keys [cookies servlet-request]} & m]
       (assert-authorized-user servlet-request "getClusterInfo")
       (json-response (supervisor-summary) (:callback m)))
  (GET "/api/v1/topology/summary" [:as {:keys [cookies servlet-request]} & m]
       (assert-authorized-user servlet-request "getClusterInfo")
       (json-response (all-topologies-summary) (:callback m)))
  (GET  "/api/v1/topology/:id" [:as {:keys [cookies servlet-request]} id & m]
        (let [id (url-decode id)
              user (.getUserName http-creds-handler servlet-request)]
          (assert-authorized-user servlet-request "getTopology" (topology-config id))
          (json-response (topology-page id (:window m) (check-include-sys? (:sys m)) user) (:callback m))))
  (GET "/api/v1/topology/:id/visualization" [:as {:keys [cookies servlet-request]} id & m]
        (let [id (url-decode id)]
          (assert-authorized-user servlet-request "getTopology" (topology-config id))
          (json-response (mk-visualization-data id (:window m) (check-include-sys? (:sys m))) (:callback m))))
  (GET "/api/v1/topology/:id/component/:component" [:as {:keys [cookies servlet-request]} id component & m]
       (let [id (url-decode id)
             component (url-decode component)
             user (.getUserName http-creds-handler servlet-request)]
         (assert-authorized-user servlet-request "getTopology" (topology-config id))
         (json-response (component-page id component (:window m) (check-include-sys? (:sys m)) user) (:callback m))))
  (POST "/api/v1/topology/:id/activate" [:as {:keys [cookies servlet-request]} id]
    (with-nimbus nimbus
      (let [id (url-decode id)
            tplg (.getTopologyInfo ^Nimbus$Client nimbus id)
            name (.get_name tplg)]
        (assert-authorized-user servlet-request "activate" (topology-config id))
        (.activate nimbus name)
        (log-message "Activating topology '" name "'")))
    (resp/redirect (str "/api/v1/topology/" id)))
  (POST "/api/v1/topology/:id/deactivate" [:as {:keys [cookies servlet-request]} id]
    (with-nimbus nimbus
      (let [id (url-decode id)
            tplg (.getTopologyInfo ^Nimbus$Client nimbus id)
            name (.get_name tplg)]
        (assert-authorized-user servlet-request "deactivate" (topology-config id))
        (.deactivate nimbus name)
        (log-message "Deactivating topology '" name "'")))
    (resp/redirect (str "/api/v1/topology/" id)))
  (POST "/api/v1/topology/:id/rebalance/:wait-time" [:as {:keys [cookies servlet-request]} id wait-time]
    (with-nimbus nimbus
      (let [id (url-decode id)
            tplg (.getTopologyInfo ^Nimbus$Client nimbus id)
            name (.get_name tplg)
            options (RebalanceOptions.)]
        (assert-authorized-user servlet-request "rebalance" (topology-config id))
        (.set_wait_secs options (Integer/parseInt wait-time))
        (.rebalance nimbus name options)
        (log-message "Rebalancing topology '" name "' with wait time: " wait-time " secs")))
    (resp/redirect (str "/api/v1/topology/" id)))
  (POST "/api/v1/topology/:id/kill/:wait-time" [:as {:keys [cookies servlet-request]} id wait-time]
    (with-nimbus nimbus
      (let [id (url-decode id)
            tplg (.getTopologyInfo ^Nimbus$Client nimbus id)
            name (.get_name tplg)
            options (KillOptions.)]
        (assert-authorized-user servlet-request "killTopology" (topology-config id))
        (.set_wait_secs options (Integer/parseInt wait-time))
        (.killTopologyWithOpts nimbus name options)
        (log-message "Killing topology '" name "' with wait time: " wait-time " secs")))
    (resp/redirect (str "/api/v1/topology/" id)))

  (GET "/" [:as {cookies :cookies}]
       (resp/redirect "/index.html"))
  (route/resources "/")
  (route/not-found "Page not found"))

(defn exception->json
  [ex]
  {"error" "Internal Server Error"
   "errorMessage"
   (let [sw (java.io.StringWriter.)]
     (.printStackTrace ex (java.io.PrintWriter. sw))
     (.toString sw))})

(defn catch-errors
  [handler]
  (fn [request]
    (try
      (handler request)
      (catch Exception ex
        (json-response (exception->json ex) ((:query-params request) "callback") :status 500)))))


(def csrf-error-response
  (json-response {"error" "Forbidden action."
                  "errorMessage" "missing CSRF token."} 403))

(def app
  (handler/site (-> main-routes
                  (wrap-reload '[backtype.storm.ui.core])
                  (wrap-anti-forgery {:error-response csrf-error-response})
                  catch-errors)))

(defn start-server!
  []
  (try
    (let [conf *STORM-CONF*
          header-buffer-size (int (.get conf UI-HEADER-BUFFER-BYTES))
          filters-confs [{:filter-class (conf UI-FILTER)
                          :filter-params (conf UI-FILTER-PARAMS)}]]
      (storm-run-jetty {:port (conf UI-PORT)
                        :configurator (fn [server]
                                        (doseq [connector (.getConnectors server)]
                                          (.setRequestHeaderSize connector header-buffer-size))
                                        (config-filter server app filters-confs))}))
   (catch Exception ex
     (log-error ex))))

(defn -main [] (start-server!))<|MERGE_RESOLUTION|>--- conflicted
+++ resolved
@@ -22,11 +22,7 @@
   (:use [backtype.storm.ui helpers])
   (:use [backtype.storm.daemon [common :only [ACKER-COMPONENT-ID ACKER-INIT-STREAM-ID ACKER-ACK-STREAM-ID
                                               ACKER-FAIL-STREAM-ID system-id? mk-authorization-handler]]])
-<<<<<<< HEAD
-  (:use [ring.adapter.jetty :only [run-jetty]])
   (:use [ring.middleware.anti-forgery])
-=======
->>>>>>> f8cb7b59
   (:use [clojure.string :only [blank? lower-case trim]])
   (:import [backtype.storm.utils Utils])
   (:import [backtype.storm.generated ExecutorSpecificStats
