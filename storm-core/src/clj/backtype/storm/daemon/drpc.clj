;; Licensed to the Apache Software Foundation (ASF) under one
;; or more contributor license agreements.  See the NOTICE file
;; distributed with this work for additional information
;; regarding copyright ownership.  The ASF licenses this file
;; to you under the Apache License, Version 2.0 (the
;; "License"); you may not use this file except in compliance
;; with the License.  You may obtain a copy of the License at
;;
;; http://www.apache.org/licenses/LICENSE-2.0
;;
;; Unless required by applicable law or agreed to in writing, software
;; distributed under the License is distributed on an "AS IS" BASIS,
;; WITHOUT WARRANTIES OR CONDITIONS OF ANY KIND, either express or implied.
;; See the License for the specific language governing permissions and
;; limitations under the License.

(ns backtype.storm.daemon.drpc
  (:import [backtype.storm.security.auth AuthUtils ThriftServer ThriftConnectionType])
  (:import [backtype.storm.security.auth.authorizer DRPCAuthorizerBase])
  (:import [backtype.storm.generated DistributedRPC DistributedRPC$Iface DistributedRPC$Processor
            DRPCRequest DRPCExecutionException DistributedRPCInvocations DistributedRPCInvocations$Iface
            DistributedRPCInvocations$Processor])
  (:import [java.util.concurrent Semaphore ConcurrentLinkedQueue
            ThreadPoolExecutor ArrayBlockingQueue TimeUnit])
  (:import [backtype.storm.daemon Shutdownable])
  (:import [java.net InetAddress])
  (:import [backtype.storm.generated AuthorizationException])
  (:use [backtype.storm bootstrap config log])
  (:use [backtype.storm.daemon common])
  (:use [backtype.storm.ui helpers])
  (:use compojure.core)
  (:use ring.middleware.reload)
  (:use [ring.adapter.jetty :only [run-jetty]])
  (:require [compojure.handler :as handler])
  (:gen-class))

(bootstrap)

(defn timeout-check-secs [] 5)

(defn acquire-queue [queues-atom function]
  (swap! queues-atom
    (fn [amap]
      (if-not (amap function)
        (assoc amap function (ConcurrentLinkedQueue.))
        amap)))
  (@queues-atom function))

(defn check-authorization
  ([aclHandler mapping operation context]
    (if aclHandler
      (let [context (or context (ReqContext/context))]
        (if-not (.permit aclHandler context operation mapping)
          (let [principal (.principal context)
                user (if principal (.getName principal) "unknown")]
              (throw (AuthorizationException.
                       (str "DRPC request '" operation "' for '"
                            user "' user is not authorized"))))))))
  ([aclHandler mapping operation]
    (check-authorization aclHandler mapping operation (ReqContext/context))))

;; TODO: change this to use TimeCacheMap
(defn service-handler [conf]
  (let [drpc-acl-handler (mk-authorization-handler (conf DRPC-AUTHORIZER) conf)
        ctr (atom 0)
        id->sem (atom {})
        id->result (atom {})
        id->start (atom {})
        id->function (atom {})
        id->request (atom {})
        request-queues (atom {})
        cleanup (fn [id] (swap! id->sem dissoc id)
                  (swap! id->result dissoc id)
                  (swap! id->function dissoc id)
                  (swap! id->request dissoc id)
                  (swap! id->start dissoc id))
        my-ip (.getHostAddress (InetAddress/getLocalHost))
        clear-thread (async-loop
                       (fn []
                         (doseq [[id start] @id->start]
                           (when (> (time-delta start) (conf DRPC-REQUEST-TIMEOUT-SECS))
                             (when-let [sem (@id->sem id)]
                               (.remove (acquire-queue request-queues (@id->function id)) (@id->request id))
                               (log-warn "Timeout DRPC request id: " id " start at " start)
                               (.release sem))
                             (cleanup id)))
                         (timeout-check-secs)))]
    (reify DistributedRPC$Iface
      (^String execute
        [this ^String function ^String args]
        (log-debug "Received DRPC request for " function " (" args ") at " (System/currentTimeMillis))
        (check-authorization drpc-acl-handler
                             {DRPCAuthorizerBase/FUNCTION_NAME function}
                             "execute")
        (let [id (str (swap! ctr (fn [v] (mod (inc v) 1000000000))))
              ^Semaphore sem (Semaphore. 0)
              req (DRPCRequest. args id)
              ^ConcurrentLinkedQueue queue (acquire-queue request-queues function)]
          (swap! id->start assoc id (current-time-secs))
          (swap! id->sem assoc id sem)
          (swap! id->function assoc id function)
          (swap! id->request assoc id req)
          (.add queue req)
          (log-debug "Waiting for DRPC result for " function " " args " at " (System/currentTimeMillis))
          (.acquire sem)
          (log-debug "Acquired DRPC result for " function " " args " at " (System/currentTimeMillis))
          (let [result (@id->result id)]
            (cleanup id)
            (log-debug "Returning DRPC result for " function " " args " at " (System/currentTimeMillis))
            (if (instance? DRPCExecutionException result)
              (throw result)
              (if (nil? result)
                (throw (DRPCExecutionException. "Request timed out"))
                result)))))

      DistributedRPCInvocations$Iface

      (^void result
        [this ^String id ^String result]
        (when-let [func (@id->function id)]
          (check-authorization drpc-acl-handler
                               {DRPCAuthorizerBase/FUNCTION_NAME func}
                               "result")
          (let [^Semaphore sem (@id->sem id)]
            (log-debug "Received result " result " for " id " at " (System/currentTimeMillis))
            (when sem
              (swap! id->result assoc id result)
              (.release sem)
              ))))

      (^void failRequest
        [this ^String id]
        (when-let [func (@id->function id)]
          (check-authorization drpc-acl-handler
                               {DRPCAuthorizerBase/FUNCTION_NAME func}
                               "failRequest")
          (let [^Semaphore sem (@id->sem id)]
            (when sem
              (swap! id->result assoc id (DRPCExecutionException. "Request failed"))
              (.release sem)))))

      (^DRPCRequest fetchRequest
        [this ^String func]
        (check-authorization drpc-acl-handler
                             {DRPCAuthorizerBase/FUNCTION_NAME func}
                             "fetchRequest")
        (let [^ConcurrentLinkedQueue queue (acquire-queue request-queues func)
              ret (.poll queue)]
          (if ret
            (do (log-debug "Fetched request for " func " at " (System/currentTimeMillis))
              ret)
            (DRPCRequest. "" ""))))

      Shutdownable

      (shutdown
        [this]
        (.interrupt clear-thread)))))

(defn handle-request [handler]
  (fn [request]
    (handler request)))

(defn webapp [handler http-creds-handler]
  (->
    (routes
      (POST "/drpc/:func" [:as {:keys [body servlet-request]} func & m]
        (let [args (slurp body)]
          (if http-creds-handler
            (.populateContext http-creds-handler (ReqContext/context)
                              servlet-request))
          (.execute handler func args)))
      (POST "/drpc/:func/" [:as {:keys [body servlet-request]} func & m]
        (let [args (slurp body)]
          (if http-creds-handler
            (.populateContext http-creds-handler (ReqContext/context)
                              servlet-request))
          (.execute handler func args)))
      (GET "/drpc/:func/:args" [:as {:keys [servlet-request]} func args & m]
          (if http-creds-handler
            (.populateContext http-creds-handler (ReqContext/context)
                              servlet-request))
          (.execute handler func args))
      (GET "/drpc/:func/" [:as {:keys [servlet-request]} func & m]
          (if http-creds-handler
            (.populateContext http-creds-handler (ReqContext/context)
                              servlet-request))
          (.execute handler func ""))
      (GET "/drpc/:func" [:as {:keys [servlet-request]} func & m]
          (if http-creds-handler
            (.populateContext http-creds-handler (ReqContext/context)
                              servlet-request))
    (.execute handler func "")))
                (wrap-reload '[backtype.storm.daemon.drpc])
                handle-request))

(defn launch-server!
  ([]
    (let [conf (read-storm-config)
          worker-threads (int (conf DRPC-WORKER-THREADS))
          queue-size (int (conf DRPC-QUEUE-SIZE))
<<<<<<< HEAD
          drpc-http-port (int (conf DRPC-HTTP-PORT))
          drpc-port (int (conf DRPC-PORT))
          drpc-service-handler (service-handler conf)
          ;; requests and returns need to be on separate thread pools, since calls to
          ;; "execute" don't unblock until other thrift methods are called. So if 
          ;; 64 threads are calling execute, the server won't accept the result
          ;; invocations that will unblock those threads
          handler-server (when (> drpc-port 0)
                           (ThriftServer. conf
                             (DistributedRPC$Processor. drpc-service-handler)
                             ThriftConnectionType/DRPC))
          invoke-server (ThriftServer. conf
                          (DistributedRPCInvocations$Processor. drpc-service-handler)
                          ThriftConnectionType/DRPC_INVOCATIONS)
          http-creds-handler (AuthUtils/GetDrpcHttpCredentialsPlugin conf)] 
      (.addShutdownHook (Runtime/getRuntime) (Thread. (fn []
                                                        (if handler-server (.stop handler-server))
                                                        (.stop invoke-server))))
=======
          service-handler (service-handler)

          ;; Requests and returns need to be on separate thread pools, since
          ;; calls to "execute" don't unblock until other thrift methods are
          ;; called. So if 64 threads are calling execute, the server won't
          ;; accept the result invocations that will unblock those threads.

          handler-server
          (THsHaServer. (-> (TNonblockingServerSocket. (int (conf DRPC-PORT)))
                            (THsHaServer$Args.)
                            (.workerThreads 64)
                            (.executorService
                              (ThreadPoolExecutor.
                                worker-threads worker-threads 60 TimeUnit/SECONDS
                                (ArrayBlockingQueue. queue-size)))
                            (.protocolFactory (TBinaryProtocol$Factory.))
                            (.processor (DistributedRPC$Processor. service-handler))))

          invoke-server
          (THsHaServer. (-> (TNonblockingServerSocket. (int (conf DRPC-INVOCATIONS-PORT)))
                            (THsHaServer$Args.)
                            (.workerThreads 64)
                            (.protocolFactory (TBinaryProtocol$Factory.))
                            (.processor
                              (DistributedRPCInvocations$Processor. service-handler))))]
      (add-shutdown-hook-with-force-kill-in-1-sec (fn []
                                                    (.stop handler-server)
                                                    (.stop invoke-server)))
>>>>>>> b2a8a77c
      (log-message "Starting Distributed RPC servers...")
      (future (.serve invoke-server))
      (when (> drpc-http-port 0)
        (let [app (webapp drpc-service-handler http-creds-handler)
              filter-class (conf DRPC-HTTP-FILTER)
              filter-params (conf DRPC-HTTP-FILTER-PARAMS)
              filters-confs [{:filter-class filter-class
                              :filter-params filter-params}]
              https-port (int (conf DRPC-HTTPS-PORT))
              https-ks-path (conf DRPC-HTTPS-KEYSTORE-PATH)
              https-ks-password (conf DRPC-HTTPS-KEYSTORE-PASSWORD)
              https-ks-type (conf DRPC-HTTPS-KEYSTORE-TYPE)]

          (run-jetty app
            {:port drpc-http-port :join? false
             :configurator (fn [server]
                             (config-ssl server
                                         https-port 
                                         https-ks-path 
                                         https-ks-password
                                         https-ks-type)
                             (config-filter server app filters-confs))})))
      (when handler-server
        (.serve handler-server)))))

(defn -main []
  (launch-server!))<|MERGE_RESOLUTION|>--- conflicted
+++ resolved
@@ -199,7 +199,6 @@
     (let [conf (read-storm-config)
           worker-threads (int (conf DRPC-WORKER-THREADS))
           queue-size (int (conf DRPC-QUEUE-SIZE))
-<<<<<<< HEAD
           drpc-http-port (int (conf DRPC-HTTP-PORT))
           drpc-port (int (conf DRPC-PORT))
           drpc-service-handler (service-handler conf)
@@ -215,39 +214,9 @@
                           (DistributedRPCInvocations$Processor. drpc-service-handler)
                           ThriftConnectionType/DRPC_INVOCATIONS)
           http-creds-handler (AuthUtils/GetDrpcHttpCredentialsPlugin conf)] 
-      (.addShutdownHook (Runtime/getRuntime) (Thread. (fn []
-                                                        (if handler-server (.stop handler-server))
-                                                        (.stop invoke-server))))
-=======
-          service-handler (service-handler)
-
-          ;; Requests and returns need to be on separate thread pools, since
-          ;; calls to "execute" don't unblock until other thrift methods are
-          ;; called. So if 64 threads are calling execute, the server won't
-          ;; accept the result invocations that will unblock those threads.
-
-          handler-server
-          (THsHaServer. (-> (TNonblockingServerSocket. (int (conf DRPC-PORT)))
-                            (THsHaServer$Args.)
-                            (.workerThreads 64)
-                            (.executorService
-                              (ThreadPoolExecutor.
-                                worker-threads worker-threads 60 TimeUnit/SECONDS
-                                (ArrayBlockingQueue. queue-size)))
-                            (.protocolFactory (TBinaryProtocol$Factory.))
-                            (.processor (DistributedRPC$Processor. service-handler))))
-
-          invoke-server
-          (THsHaServer. (-> (TNonblockingServerSocket. (int (conf DRPC-INVOCATIONS-PORT)))
-                            (THsHaServer$Args.)
-                            (.workerThreads 64)
-                            (.protocolFactory (TBinaryProtocol$Factory.))
-                            (.processor
-                              (DistributedRPCInvocations$Processor. service-handler))))]
       (add-shutdown-hook-with-force-kill-in-1-sec (fn []
-                                                    (.stop handler-server)
+                                                    (if handler-server (.stop handler-server))
                                                     (.stop invoke-server)))
->>>>>>> b2a8a77c
       (log-message "Starting Distributed RPC servers...")
       (future (.serve invoke-server))
       (when (> drpc-http-port 0)
