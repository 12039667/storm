;; Licensed to the Apache Software Foundation (ASF) under one
;; or more contributor license agreements.  See the NOTICE file
;; distributed with this work for additional information
;; regarding copyright ownership.  The ASF licenses this file
;; to you under the Apache License, Version 2.0 (the
;; "License"); you may not use this file except in compliance
;; with the License.  You may obtain a copy of the License at
;;
;; http://www.apache.org/licenses/LICENSE-2.0
;;
;; Unless required by applicable law or agreed to in writing, software
;; distributed under the License is distributed on an "AS IS" BASIS,
;; WITHOUT WARRANTIES OR CONDITIONS OF ANY KIND, either express or implied.
;; See the License for the specific language governing permissions and
;; limitations under the License.
(ns backtype.storm.daemon.drpc
  (:import [org.apache.thrift.server THsHaServer THsHaServer$Args])
  (:import [org.apache.thrift.protocol TBinaryProtocol TBinaryProtocol$Factory])
  (:import [org.apache.thrift.exception])
  (:import [org.apache.thrift.transport TNonblockingServerTransport TNonblockingServerSocket])
  (:import [backtype.storm.generated DistributedRPC DistributedRPC$Iface DistributedRPC$Processor
            DRPCRequest DRPCExecutionException DistributedRPCInvocations DistributedRPCInvocations$Iface
            DistributedRPCInvocations$Processor])
  (:import [java.util.concurrent Semaphore ConcurrentLinkedQueue ThreadPoolExecutor ArrayBlockingQueue TimeUnit])
  (:import [backtype.storm.daemon Shutdownable])
  (:import [java.net InetAddress])
  (:use [backtype.storm bootstrap config log])
  (:gen-class))

(bootstrap)

(defn timeout-check-secs [] 5)

(defn acquire-queue [queues-atom function]
  (swap! queues-atom
    (fn [amap]
      (if-not (amap function)
        (assoc amap function (ConcurrentLinkedQueue.))
        amap)
        ))
  (@queues-atom function))

;; TODO: change this to use TimeCacheMap
(defn service-handler []
  (let [conf (read-storm-config)
        ctr (atom 0)
        id->sem (atom {})
        id->result (atom {})
        id->start (atom {})
        id->function (atom {})
        id->request (atom {})
        request-queues (atom {})
        cleanup (fn [id] (swap! id->sem dissoc id)
                         (swap! id->result dissoc id)
                         (swap! id->function dissoc id)
                         (swap! id->request dissoc id)
                         (swap! id->start dissoc id))
        my-ip (.getHostAddress (InetAddress/getLocalHost))
        clear-thread (async-loop
                      (fn []
                        (doseq [[id start] @id->start]
                          (when (> (time-delta start) (conf DRPC-REQUEST-TIMEOUT-SECS))
                            (when-let [sem (@id->sem id)]
<<<<<<< HEAD
                              (swap! id->result assoc id (DRPCExecutionException. "Request timed out"))
                              (.remove (acquire-queue request-queues (@id->function id)) (@id->request id))
                              (log-warn "Timeout DRPC request id: " id " start at " start)
=======
>>>>>>> 402d1313
                              (.release sem))
                            (cleanup id)
                            ))
                        (timeout-check-secs)
                        ))
        ]
    (reify DistributedRPC$Iface
      (^String execute [this ^String function ^String args]
        (log-debug "Received DRPC request for " function " " args " at " (System/currentTimeMillis))
        (let [id (str (swap! ctr (fn [v] (mod (inc v) 1000000000))))
              ^Semaphore sem (Semaphore. 0)
              req (DRPCRequest. args id)
              ^ConcurrentLinkedQueue queue (acquire-queue request-queues function)
              ]
          (swap! id->start assoc id (current-time-secs))
          (swap! id->sem assoc id sem)
          (swap! id->function assoc id function)
          (swap! id->request assoc id req)
          (.add queue req)
          (log-debug "Waiting for DRPC result for " function " " args " at " (System/currentTimeMillis))
          (.acquire sem)
          (log-debug "Acquired DRPC result for " function " " args " at " (System/currentTimeMillis))
          (let [result (@id->result id)]
            (cleanup id)
            (log-debug "Returning DRPC result for " function " " args " at " (System/currentTimeMillis))
            (if (instance? DRPCExecutionException result)
              (throw result)
              (if (nil? result)
                (throw (DRPCExecutionException. "Request timed out"))
                result)
              ))))
      DistributedRPCInvocations$Iface
      (^void result [this ^String id ^String result]
        (let [^Semaphore sem (@id->sem id)]
          (log-debug "Received result " result " for " id " at " (System/currentTimeMillis))
          (when sem
            (swap! id->result assoc id result)
            (.release sem)
            )))
      (^void failRequest [this ^String id]
        (let [^Semaphore sem (@id->sem id)]
          (when sem
            (swap! id->result assoc id (DRPCExecutionException. "Request failed"))
            (.release sem)
            )))
      (^DRPCRequest fetchRequest [this ^String func]
        (let [^ConcurrentLinkedQueue queue (acquire-queue request-queues func)
              ret (.poll queue)]
          (if ret
            (do (log-debug "Fetched request for " func " at " (System/currentTimeMillis))
                ret)
            (DRPCRequest. "" ""))
          ))
      Shutdownable
      (shutdown [this]
        (.interrupt clear-thread))
      )))

(defn launch-server!
  ([]
    (let [conf (read-storm-config)
          worker-threads (int (conf DRPC-WORKER-THREADS))
          queue-size (int (conf DRPC-QUEUE-SIZE))
          service-handler (service-handler)
          ;; requests and returns need to be on separate thread pools, since calls to
          ;; "execute" don't unblock until other thrift methods are called. So if 
          ;; 64 threads are calling execute, the server won't accept the result
          ;; invocations that will unblock those threads
          handler-server (THsHaServer. (-> (TNonblockingServerSocket. (int (conf DRPC-PORT)))
                                             (THsHaServer$Args.)
                                             (.workerThreads 64)
                                             (.executorService (ThreadPoolExecutor. worker-threads worker-threads 
                                                                 60 TimeUnit/SECONDS (ArrayBlockingQueue. queue-size)))
                                             (.protocolFactory (TBinaryProtocol$Factory.))
                                             (.processor (DistributedRPC$Processor. service-handler))
                                             ))
          invoke-server (THsHaServer. (-> (TNonblockingServerSocket. (int (conf DRPC-INVOCATIONS-PORT)))
                                             (THsHaServer$Args.)
                                             (.workerThreads 64)
                                             (.protocolFactory (TBinaryProtocol$Factory.))
                                             (.processor (DistributedRPCInvocations$Processor. service-handler))
                                             ))]
      
      (.addShutdownHook (Runtime/getRuntime) (Thread. (fn [] (.stop handler-server) (.stop invoke-server))))
      (log-message "Starting Distributed RPC servers...")
      (future (.serve invoke-server))
      (.serve handler-server))))

(defn -main []
  (launch-server!))<|MERGE_RESOLUTION|>--- conflicted
+++ resolved
@@ -61,12 +61,8 @@
                         (doseq [[id start] @id->start]
                           (when (> (time-delta start) (conf DRPC-REQUEST-TIMEOUT-SECS))
                             (when-let [sem (@id->sem id)]
-<<<<<<< HEAD
-                              (swap! id->result assoc id (DRPCExecutionException. "Request timed out"))
                               (.remove (acquire-queue request-queues (@id->function id)) (@id->request id))
                               (log-warn "Timeout DRPC request id: " id " start at " start)
-=======
->>>>>>> 402d1313
                               (.release sem))
                             (cleanup id)
                             ))
